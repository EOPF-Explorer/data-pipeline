--- conflicted
+++ resolved
@@ -35,11 +35,7 @@
     "tenacity>=8.0.0",
     "morecantile>=5.0.0",
     "cf-xarray>=0.9.0",
-<<<<<<< HEAD
     "eopf-geozarr @ git+https://github.com/EOPF-Explorer/data-model.git@main",
-=======
-    "eopf-geozarr @ git+https://github.com/EOPF-Explorer/data-model.git@v0.4.0",
->>>>>>> 05537d89
 ]
 
 [dependency-groups]
@@ -54,8 +50,6 @@
     "pytest-cov>=7.0.0",
     "pytest-mock>=3.12.0",
 ]
-<<<<<<< HEAD
-=======
 notebooks = [
     "notebook>=7.5.0",
     "ipykernel>=7.1.0",
@@ -64,7 +58,6 @@
     "shapely>=2.1.2",
     "python-dotenv>=1.2.1",
 ]
->>>>>>> 05537d89
 
 [project.urls]
 Homepage = "https://github.com/EOPF-Explorer/data-pipeline"
